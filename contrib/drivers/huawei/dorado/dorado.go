// Copyright (c) 2017 Huawei Technologies Co., Ltd. All Rights Reserved.
//
//    Licensed under the Apache License, Version 2.0 (the "License"); you may
//    not use this file except in compliance with the License. You may obtain
//    a copy of the License at
//
//         http://www.apache.org/licenses/LICENSE-2.0
//
//    Unless required by applicable law or agreed to in writing, software
//    distributed under the License is distributed on an "AS IS" BASIS, WITHOUT
//    WARRANTIES OR CONDITIONS OF ANY KIND, either express or implied. See the
//    License for the specific language governing permissions and limitations
//    under the License.

package dorado

import (
	"errors"
	"fmt"
	"strings"

	log "github.com/golang/glog"
	. "github.com/opensds/opensds/contrib/drivers/utils/config"
	pb "github.com/opensds/opensds/pkg/dock/proto"
	"github.com/opensds/opensds/pkg/model"
	"github.com/opensds/opensds/pkg/utils/config"
)

const (
	defaultConfPath = "/etc/opensds/driver/huawei_dorado.yaml"
	defaultAZ       = "default"
<<<<<<< HEAD
=======
)

const (
	KLunId  = "huaweiLunId"
	KSnapId = "huaweiSnapId"
>>>>>>> 8e88371f
)

type Driver struct {
	conf   *DoradoConfig
	client *DoradoClient
}

<<<<<<< HEAD
func (d *Driver) sector2Gb(sec string) int64 {
	capa, err := strconv.ParseInt(sec, 10, 64)
	if err != nil {
		log.Error("Convert capacity from string to number failed, error:", err)
		return 0
	}
	return capa * 512 / UnitGi
}

func (d *Driver) gb2Sector(gb int64) int64 {
	return gb * UnitGi / 512
}

func (d *Driver) Setup() (err error) {
=======
func (d *Driver) Setup() error {
>>>>>>> 8e88371f
	// Read huawei dorado config file
	conf := &DoradoConfig{}
	d.conf = conf
	path := config.CONF.OsdsDock.Backends.HuaweiDorado.ConfigPath

	if "" == path {
		path = defaultConfPath
	}
	Parse(conf, path)
	d.client, err = NewClient(&d.conf.AuthOptions)
	if err != nil {
		log.Errorf("Get new client failed, %v", err)
		return err
	}
	return nil
}

func (d *Driver) Unset() error {
	d.client.logout()
	return nil
}

func (d *Driver) CreateVolume(opt *pb.CreateVolumeOpts) (*model.VolumeSpec, error) {
	name := EncodeName(opt.GetId())
	desc := TruncateDescription(opt.GetDescription())
	lun, err := d.client.CreateVolume(name, opt.GetSize(), desc)
	if err != nil {
		log.Error("Create Volume Failed:", err)
		return nil, err
	}
	log.Infof("Create volume %s (%s) success.", opt.GetName(), lun.Id)
	return &model.VolumeSpec{
		BaseModel: &model.BaseModel{
			Id: opt.GetId(),
		},
		Name:             opt.GetName(),
		Size:             Sector2Gb(lun.Capacity),
		Description:      opt.GetDescription(),
		AvailabilityZone: opt.GetAvailabilityZone(),
		Metadata: map[string]string{
			KLunId: lun.Id,
		},
	}, nil
}

func (d *Driver) PullVolume(volID string) (*model.VolumeSpec, error) {
	name := EncodeName(volID)
	lun, err := d.client.GetVolumeByName(name)
	if err != nil {
		return nil, err
	}

	return &model.VolumeSpec{
		BaseModel: &model.BaseModel{
			Id: lun.Id,
		},
		Size:             Sector2Gb(lun.Capacity),
		Description:      lun.Description,
		AvailabilityZone: lun.ParentName,
	}, nil
}

func (d *Driver) DeleteVolume(opt *pb.DeleteVolumeOpts) error {
	lunId := opt.GetMetadata()[KLunId]
	err := d.client.DeleteVolume(lunId)
	if err != nil {
		log.Errorf("Delete volume failed, volume id =%s , Error:%s", opt.GetId(), err)
		return err
	}
	log.Info("Remove volume success, volume id =", opt.GetId())
	return nil
}

// ExtendVolume ...
func (d *Driver) ExtendVolume(opt *pb.ExtendVolumeOpts) (*model.VolumeSpec, error) {
	lunId := opt.GetMetadata()[KLunId]
	err := d.client.ExtendVolume(opt.GetSize(), lunId)
	if err != nil {
		log.Error("Extend Volume Failed:", err)
		return nil, err
	}

	log.Infof("Extend volume %s (%s) success.", opt.GetName(), opt.GetId())
	return &model.VolumeSpec{
		BaseModel: &model.BaseModel{
			Id: opt.GetId(),
		},
		Name:             opt.GetName(),
		Size:             opt.GetSize(),
		Description:      opt.GetDescription(),
		AvailabilityZone: opt.GetAvailabilityZone(),
	}, nil
}

func (d *Driver) getTargetInfo() (string, string, error) {
	tgtIp := d.conf.TargetIp
	resp, err := d.client.ListTgtPort()
	if err != nil {
		return "", "", err
	}
	for _, itp := range resp.Data {
		items := strings.Split(itp.Id, ",")
		iqn := strings.Split(items[0], "+")[1]
		items = strings.Split(iqn, ":")
		ip := items[len(items)-1]
		if tgtIp == ip {
			return iqn, ip, nil
		}
	}
	msg := fmt.Sprintf("Not find configuration targetIp: %v in device", tgtIp)
	return "", "", errors.New(msg)
}

func (d *Driver) InitializeConnection(opt *pb.CreateAttachmentOpts) (*model.ConnectionInfo, error) {

	lunId := opt.GetMetadata()[KLunId]
	hostInfo := opt.GetHostInfo()
	// Create host if not exist.
	hostId, err := d.client.AddHostWithCheck(hostInfo)
	if err != nil {
		log.Errorf("Add host failed, host name =%s, error: %v", hostInfo.Host, err)
		return nil, err
	}

	// Add initiator to the host.
	if err = d.client.AddInitiatorToHostWithCheck(hostId, hostInfo.Initiator); err != nil {
		log.Errorf("Add initiator to host failed, host id=%s, initiator=%s, error: %v", hostId, hostInfo.Initiator, err)
		return nil, err
	}

	// Add host to hostgroup.
	hostGrpId, err := d.client.AddHostToHostGroup(hostId)
	if err != nil {
		log.Errorf("Add host to group failed, host id=%s, error: %v", hostId, err)
		return nil, err
	}

	// Mapping lungroup and hostgroup to view.
	if err = d.client.DoMapping(lunId, hostGrpId, hostId); err != nil {
		log.Errorf("Do mapping failed, lun id=%s, hostGrpId=%s, hostId=%s, error: %v",
			lunId, hostGrpId, hostId, err)
		return nil, err
	}

	tgtIqn, tgtIp, err := d.getTargetInfo()
	if err != nil {
		log.Error("Get the target info failed,", err)
		return nil, err
	}
	tgtLun, err := d.client.GetHostLunId(hostId, lunId)
	if err != nil {
		log.Error("Get the get host lun id failed,", err)
		return nil, err
	}
	connInfo := &model.ConnectionInfo{
		DriverVolumeType: "iscsi",
		ConnectionData: map[string]interface{}{
			"targetDiscovered": true,
			"targetIQN":        tgtIqn,
			"targetPortal":     tgtIp + ":3260",
			"discard":          false,
			"targetLun":        tgtLun,
		},
	}
	return connInfo, nil
}

func (d *Driver) TerminateConnection(opt *pb.DeleteAttachmentOpts) error {
	lunId := opt.GetMetadata()[KLunId]
	hostId, err := d.client.GetHostIdByName(opt.GetHostInfo().GetHost())
	if err != nil {
		return err
	}
	lunGrpId, _ := d.client.FindLunGroup(LunGroupPrefix + hostId)
	hostGrpId, _ := d.client.FindHostGroup(HostGroupPrefix + hostId)
	viewId, _ := d.client.FindMappingView(MappingViewPrefix + hostId)
	if viewId != "" {
		d.client.RemoveLunGroupFromMappingView(viewId, lunGrpId)
		d.client.RemoveHostGroupFromMappingView(viewId, hostGrpId)
		d.client.DeleteMappingView(viewId)
	}
	if hostGrpId != "" {
		d.client.RemoveHostFromHostGroup(hostGrpId, hostId)
		d.client.DeleteHostGroup(hostGrpId)
	}
	if lunGrpId != "" {
		d.client.RemoveLunFromLunGroup(lunGrpId, lunId)
		d.client.DeleteLunGroup(lunGrpId)
	}
	d.client.RemoveIscsiFromHost(opt.GetHostInfo().GetInitiator())
	d.client.DeleteHost(hostId)
	return nil
}

func (d *Driver) CreateSnapshot(opt *pb.CreateVolumeSnapshotOpts) (*model.VolumeSnapshotSpec, error) {
	lunId := opt.GetMetadata()[KLunId]
	name := EncodeName(opt.GetId())
	desc := TruncateDescription(opt.GetDescription())
	snap, err := d.client.CreateSnapshot(lunId, name, desc)
	if err != nil {
		return nil, err
	}
	return &model.VolumeSnapshotSpec{
		BaseModel: &model.BaseModel{
			Id: opt.GetId(),
		},
		Name:        opt.GetName(),
		Description: opt.GetDescription(),
		VolumeId:    opt.GetVolumeId(),
		Size:        0,
		Metadata: map[string]string{
			KSnapId: snap.Id,
		},
	}, nil
}

func (d *Driver) PullSnapshot(id string) (*model.VolumeSnapshotSpec, error) {
	name := EncodeName(id)
	snap, err := d.client.GetSnapshotByName(name)
	if err != nil {
		return nil, err
	}
	return &model.VolumeSnapshotSpec{
		BaseModel: &model.BaseModel{
			Id: snap.Id,
		},
		Name:        snap.Name,
		Description: snap.Description,
		Size:        0,
		VolumeId:    snap.ParentId,
	}, nil
}

func (d *Driver) DeleteSnapshot(opt *pb.DeleteVolumeSnapshotOpts) error {
	id := opt.GetMetadata()[KSnapId]
	err := d.client.DeleteSnapshot(id)
	if err != nil {
		log.Errorf("Delete volume snapshot failed, volume snapshot id = %s , error: %v", opt.GetId(), err)
		return err
	}
	log.Info("Remove volume snapshot success, volume snapshot id =", opt.GetId())
	return nil
}

func (d *Driver) ListPools() ([]*model.StoragePoolSpec, error) {
	var pols []*model.StoragePoolSpec
	sp, err := d.client.ListStoragePools()
	if err != nil {
		return nil, err
	}
	for _, p := range sp {
		c := d.conf
		if _, ok := c.Pool[p.Name]; !ok {
			continue
		}

		pol := &model.StoragePoolSpec{
			BaseModel: &model.BaseModel{
				Id: p.Id,
			},
			Name:             p.Name,
			TotalCapacity:    Sector2Gb(p.UserTotalCapacity),
			FreeCapacity:     Sector2Gb(p.UserFreeCapacity),
			StorageType:      c.Pool[p.Name].StorageType,
			Extras:           c.Pool[p.Name].Extras,
			AvailabilityZone: c.Pool[p.Name].AvailabilityZone,
		}
		if pol.AvailabilityZone == "" {
			pol.AvailabilityZone = defaultAZ
		}
		pols = append(pols, pol)
	}
	return pols, nil
}<|MERGE_RESOLUTION|>--- conflicted
+++ resolved
@@ -29,14 +29,11 @@
 const (
 	defaultConfPath = "/etc/opensds/driver/huawei_dorado.yaml"
 	defaultAZ       = "default"
-<<<<<<< HEAD
-=======
 )
 
 const (
 	KLunId  = "huaweiLunId"
 	KSnapId = "huaweiSnapId"
->>>>>>> 8e88371f
 )
 
 type Driver struct {
@@ -44,24 +41,7 @@
 	client *DoradoClient
 }
 
-<<<<<<< HEAD
-func (d *Driver) sector2Gb(sec string) int64 {
-	capa, err := strconv.ParseInt(sec, 10, 64)
-	if err != nil {
-		log.Error("Convert capacity from string to number failed, error:", err)
-		return 0
-	}
-	return capa * 512 / UnitGi
-}
-
-func (d *Driver) gb2Sector(gb int64) int64 {
-	return gb * UnitGi / 512
-}
-
 func (d *Driver) Setup() (err error) {
-=======
-func (d *Driver) Setup() error {
->>>>>>> 8e88371f
 	// Read huawei dorado config file
 	conf := &DoradoConfig{}
 	d.conf = conf
@@ -116,7 +96,7 @@
 
 	return &model.VolumeSpec{
 		BaseModel: &model.BaseModel{
-			Id: lun.Id,
+			Id: volID,
 		},
 		Size:             Sector2Gb(lun.Capacity),
 		Description:      lun.Description,
