<<<<<<< HEAD
# Community-Contributing
## OpenSDS

[![Go Report Card](https://goreportcard.com/badge/github.com/opensds/opensds?branch=master)](https://goreportcard.com/report/github.com/opensds/opensds)
[![Build Status](https://travis-ci.org/opensds/opensds.svg?branch=master)](https://travis-ci.org/opensds/opensds)
[![Coverage Status](https://coveralls.io/repos/github/opensds/opensds/badge.svg?branch=master)](https://coveralls.io/github/opensds/opensds?branch=master)

<img src="https://www.opensds.io/wp-content/uploads/sites/18/2016/11/logo_opensds.png" width="100">

=======
>>>>>>> a346fb75
## How to contribute

opensds is Apache 2.0 licensed and accepts contributions via GitHub pull requests. This document outlines some of the conventions on commit message formatting, contact points for developers and other resources to make getting your contribution into opensds easier.

## Email and chat

- Email: [opensds-dev](https://groups.google.com/forum/?hl=en#!forum/opensds-dev)
- Slack: #[opensds](https://opensds.slack.com) 

Before you start, NOTICE that ```master``` branch is the relatively stable version
provided for customers and users. So all code modifications SHOULD be submitted to
```development``` branch.

## Getting started

- Fork the repository on GitHub.
- Read the README.md and INSTALL.md for project information and build instructions.

For those who just get in touch with this project recently, here is a proposed contributing [tutorial](https://github.com/leonwanghui/installation-note/blob/master/opensds_fork_contribute_tutorial.md).

## Contribution Workflow

### Code style

The coding style suggested by the Golang community is used in opensds. See the [doc](https://github.com/golang/go/wiki/CodeReviewComments) for more details.

Please follow this style to make opensds easy to review, maintain and develop.

### Report issues

A great way to contribute to the project is to send a detailed report when you encounter an issue. We always appreciate a well-written, thorough bug report, and will thank you for it!

When reporting issues, refer to this format:

- What version of env (opensds, os, golang etc) are you using?
- Is this a BUG REPORT or FEATURE REQUEST?
- What happened?
- What you expected to happen?
- How to reproduce it?(as minimally and precisely as possible)

### Propose PRs

- Raise your idea as an [issue](https://github.com/opensds/opensds/issues)
- If it is a new feature that needs lots of design details, a design proposal should also be submitted [here](https://github.com/opensds/design-specs/pulls).
- After reaching consensus in the issue discussions and design proposal reviews, complete the development on the forked repo and submit a PR. 
  Here are the [PRs](https://github.com/opensds/opensds/pulls?q=is%3Apr+is%3Aclosed) that are already closed.
- If a PR is submitted by one of the core members, it has to be merged by a different core member.
- After PR is sufficiently discussed, it will get merged, abondoned or rejected depending on the outcome of the discussion.

Thank you for your contribution !<|MERGE_RESOLUTION|>--- conflicted
+++ resolved
@@ -1,4 +1,3 @@
-<<<<<<< HEAD
 # Community-Contributing
 ## OpenSDS
 
@@ -8,8 +7,7 @@
 
 <img src="https://www.opensds.io/wp-content/uploads/sites/18/2016/11/logo_opensds.png" width="100">
 
-=======
->>>>>>> a346fb75
+
 ## How to contribute
 
 opensds is Apache 2.0 licensed and accepts contributions via GitHub pull requests. This document outlines some of the conventions on commit message formatting, contact points for developers and other resources to make getting your contribution into opensds easier.
