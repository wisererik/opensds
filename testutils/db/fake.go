--- conflicted
+++ resolved
@@ -313,50 +313,6 @@
 	return nil
 }
 
-<<<<<<< HEAD
-// CreateVolumeGroup
-func (fc *FakeDbClient) CreateVolumeGroup(ctx *c.Context, vg *model.VolumeGroupSpec) (*model.VolumeGroupSpec, error) {
-	return nil, nil
-}
-
-func (fc *FakeDbClient) UpdateVolumeGroup(ctx *c.Context, vg *model.VolumeGroupSpec) (*model.VolumeGroupSpec, error) {
-	return nil, nil
-}
-
-func (fc *FakeDbClient) GetVolumeGroup(ctx *c.Context, vgId string) (*model.VolumeGroupSpec, error) {
-	return nil, nil
-}
-
-func (fc *FakeDbClient) UpdateStatus(ctx *c.Context, in interface{}, status string) error {
-	return nil
-}
-
-func (fc *FakeDbClient) ListVolumesByIds(ctx *c.Context, ids []string) ([]*model.VolumeSpec, error) {
-	return nil, nil
-}
-
-func (fc *FakeDbClient) ListVolumesByGroupId(ctx *c.Context, vgId string) ([]*model.VolumeSpec, error) {
-	return nil, nil
-}
-
-func (fc *FakeDbClient) ListSnapshotsByVolumeId(ctx *c.Context, volumeId string) ([]*model.VolumeSnapshotSpec, error) {
-	return nil, nil
-}
-
-func (fc *FakeDbClient) DeleteVolumeGroup(ctx *c.Context, volumeId string) error {
-	return nil
-}
-
-func (fc *FakeDbClient) ListVolumeGroupsWithFilter(ctx *c.Context, m map[string][]string) ([]*model.VolumeGroupSpec, error) {
-	return nil, nil
-}
-
-func (fc *FakeDbClient) ListVolumeGroups(ctx *c.Context) ([]*model.VolumeGroupSpec, error) {
-	return nil, nil
-}
-
-func (fc *FakeDbClient) VolumesToUpdate(ctx *c.Context, volumeList []*model.VolumeSpec) ([]*model.VolumeSpec, error) {
-=======
 func (fc *FakeDbClient) CreateReplication(ctx *c.Context, replication *model.ReplicationSpec) (*model.ReplicationSpec, error) {
 	return &SampleReplications[0], nil
 }
@@ -384,6 +340,50 @@
 }
 
 func (fc *FakeDbClient) UpdateReplication(ctx *c.Context, replicationId string, input *model.ReplicationSpec) (*model.ReplicationSpec, error) {
->>>>>>> 66ce57cc
+	return nil, nil
+}
+
+// CreateVolumeGroup
+func (fc *FakeDbClient) CreateVolumeGroup(ctx *c.Context, vg *model.VolumeGroupSpec) (*model.VolumeGroupSpec, error) {
+	return nil, nil
+}
+
+func (fc *FakeDbClient) UpdateVolumeGroup(ctx *c.Context, vg *model.VolumeGroupSpec) (*model.VolumeGroupSpec, error) {
+	return nil, nil
+}
+
+func (fc *FakeDbClient) GetVolumeGroup(ctx *c.Context, vgId string) (*model.VolumeGroupSpec, error) {
+	return nil, nil
+}
+
+func (fc *FakeDbClient) UpdateStatus(ctx *c.Context, in interface{}, status string) error {
+	return nil
+}
+
+func (fc *FakeDbClient) ListVolumesByIds(ctx *c.Context, ids []string) ([]*model.VolumeSpec, error) {
+	return nil, nil
+}
+
+func (fc *FakeDbClient) ListVolumesByGroupId(ctx *c.Context, vgId string) ([]*model.VolumeSpec, error) {
+	return nil, nil
+}
+
+func (fc *FakeDbClient) ListSnapshotsByVolumeId(ctx *c.Context, volumeId string) ([]*model.VolumeSnapshotSpec, error) {
+	return nil, nil
+}
+
+func (fc *FakeDbClient) DeleteVolumeGroup(ctx *c.Context, volumeId string) error {
+	return nil
+}
+
+func (fc *FakeDbClient) ListVolumeGroupsWithFilter(ctx *c.Context, m map[string][]string) ([]*model.VolumeGroupSpec, error) {
+	return nil, nil
+}
+
+func (fc *FakeDbClient) ListVolumeGroups(ctx *c.Context) ([]*model.VolumeGroupSpec, error) {
+	return nil, nil
+}
+
+func (fc *FakeDbClient) VolumesToUpdate(ctx *c.Context, volumeList []*model.VolumeSpec) ([]*model.VolumeSpec, error) {
 	return nil, nil
 }