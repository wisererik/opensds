--- conflicted
+++ resolved
@@ -1,4 +1,3 @@
-<<<<<<< HEAD
 // Copyright (c) 2017 Huawei Technologies Co., Ltd. All Rights Reserved.
 //
 // Licensed under the Apache License, Version 2.0 (the "License");
@@ -73,10 +72,10 @@
 	var resp []string
 
 	if strings.Contains(req.Url, "docks") {
-		resp = StringSliceDocksWithFilter
+		resp = StringSliceDocks
 	}
 	if strings.Contains(req.Url, "pools") {
-		resp = StringSlicePoolsWithFilter
+		resp = StringSlicePools
 	}
 	if strings.Contains(req.Url, "profiles") {
 		resp = StringSliceProfiles
@@ -247,8 +246,8 @@
 		"limit":      []string{"732"},
 		"sortDir":    []string{"desc"},
 		"sortKey":    []string{"id"},
-		"Name":       []string{"sample1"},
-		"DriverName": []string{"docktest"},
+		"Name":       []string{"sample"},
+		"DriverName": []string{"sample"},
 	}
 
 	dcks, err := fc.ListDocksWithFilter(c.NewAdminContext(), m)
@@ -257,9 +256,7 @@
 	}
 
 	var expected []*model.DockSpec
-	for i := range SampleDocksWithFilter {
-		expected = append(expected, &SampleDocksWithFilter[i])
-	}
+	expected = append(expected, &SampleDocks[0])
 	if !reflect.DeepEqual(dcks, expected) {
 		t.Errorf("Expected %+v, got %+v\n", expected, dcks)
 	}
@@ -279,9 +276,7 @@
 	}
 
 	var expected []*model.StoragePoolSpec
-	for i := range SamplePoolsWithFilter {
-		expected = append(expected, &SamplePoolsWithFilter[i])
-	}
+	expected = append(expected, &SamplePools[0])
 	if !reflect.DeepEqual(pols, expected) {
 		t.Errorf("Expected %+v, got %+v\n", expected, pols)
 	}
@@ -608,533 +603,4 @@
 	if result.Size != 9 {
 		t.Errorf("Expected %+v, got %+v\n", 9, result.Size)
 	}
-}
-=======
-// Copyright (c) 2017 Huawei Technologies Co., Ltd. All Rights Reserved.
-//
-// Licensed under the Apache License, Version 2.0 (the "License");
-// you may not use this file except in compliance with the License.
-// You may obtain a copy of the License at
-//
-//     http://www.apache.org/licenses/LICENSE-2.0
-//
-// Unless required by applicable law or agreed to in writing, software
-// distributed under the License is distributed on an "AS IS" BASIS,
-// WITHOUT WARRANTIES OR CONDITIONS OF ANY KIND, either express or implied.
-// See the License for the specific language governing permissions and
-// limitations under the License.
-
-/*
-This module implements the etcd database operation of data structure
-defined in api module.
-
-*/
-
-package etcd
-
-import (
-	"reflect"
-	"strings"
-	"testing"
-
-	c "github.com/opensds/opensds/pkg/context"
-	"github.com/opensds/opensds/pkg/model"
-	. "github.com/opensds/opensds/testutils/collection"
-)
-
-type fakeClientCaller struct{}
-
-func (*fakeClientCaller) Create(req *Request) *Response {
-	return &Response{
-		Status: "Success",
-	}
-}
-
-func (*fakeClientCaller) Get(req *Request) *Response {
-	var resp []string
-
-	if strings.Contains(req.Url, "docks") {
-		resp = append(resp, StringSliceDocks[0])
-	}
-	if strings.Contains(req.Url, "pools") {
-		resp = append(resp, StringSlicePools[0])
-	}
-	if strings.Contains(req.Url, "profiles") {
-		resp = append(resp, StringSliceProfiles[0])
-	}
-	if strings.Contains(req.Url, "volumes") {
-		resp = append(resp, StringSliceVolumes[0])
-	}
-	if strings.Contains(req.Url, "attachments") {
-		resp = append(resp, StringSliceAttachments[0])
-	}
-	if strings.Contains(req.Url, "snapshots") {
-		resp = append(resp, StringSliceSnapshots[0])
-	}
-
-	return &Response{
-		Status:  "Success",
-		Message: resp,
-	}
-}
-
-func (*fakeClientCaller) List(req *Request) *Response {
-	var resp []string
-
-	if strings.Contains(req.Url, "docks") {
-		resp = StringSliceDocks
-	}
-	if strings.Contains(req.Url, "pools") {
-		resp = StringSlicePools
-	}
-	if strings.Contains(req.Url, "profiles") {
-		resp = StringSliceProfiles
-	}
-	if strings.Contains(req.Url, "volumes") {
-		resp = StringSliceVolumes
-	}
-	if strings.Contains(req.Url, "attachments") {
-		resp = StringSliceAttachments
-	}
-	if strings.Contains(req.Url, "snapshots") {
-		resp = StringSliceSnapshots
-	}
-
-	return &Response{
-		Status:  "Success",
-		Message: resp,
-	}
-}
-
-func (*fakeClientCaller) Update(req *Request) *Response {
-	return &Response{
-		Status: "Success",
-	}
-}
-
-func (*fakeClientCaller) Delete(req *Request) *Response {
-	return &Response{
-		Status: "Success",
-	}
-}
-
-var fc = &Client{
-	clientInterface: &fakeClientCaller{},
-}
-
-func TestCreateDock(t *testing.T) {
-	if _, err := fc.CreateDock(c.NewAdminContext(), &model.DockSpec{BaseModel: &model.BaseModel{}}); err != nil {
-		t.Error("Create dock failed:", err)
-	}
-}
-
-func TestCreatePool(t *testing.T) {
-	if _, err := fc.CreatePool(c.NewAdminContext(), &model.StoragePoolSpec{BaseModel: &model.BaseModel{}}); err != nil {
-		t.Error("Create pool failed:", err)
-	}
-}
-
-func TestCreateProfile(t *testing.T) {
-	if _, err := fc.CreateProfile(c.NewAdminContext(), &model.ProfileSpec{BaseModel: &model.BaseModel{}}); err != nil {
-		t.Error("Create profile failed:", err)
-	}
-}
-
-func TestCreateVolume(t *testing.T) {
-	if _, err := fc.CreateVolume(c.NewAdminContext(), &model.VolumeSpec{BaseModel: &model.BaseModel{}}); err != nil {
-		t.Error("Create volume failed:", err)
-	}
-}
-
-func TestCreateVolumeAttachment(t *testing.T) {
-	if _, err := fc.CreateVolumeAttachment(c.NewAdminContext(), &model.VolumeAttachmentSpec{BaseModel: &model.BaseModel{}}); err != nil {
-		t.Error("Create volume attachment failed:", err)
-	}
-}
-
-func TestCreateVolumeSnapshot(t *testing.T) {
-	if _, err := fc.CreateVolumeSnapshot(c.NewAdminContext(), &model.VolumeSnapshotSpec{BaseModel: &model.BaseModel{}}); err != nil {
-		t.Error("Create volume snapshot failed:", err)
-	}
-}
-
-func TestGetDock(t *testing.T) {
-	dck, err := fc.GetDock(c.NewAdminContext(), "")
-	if err != nil {
-		t.Error("Get dock failed:", err)
-	}
-
-	var expected = &SampleDocks[0]
-	if !reflect.DeepEqual(dck, expected) {
-		t.Errorf("Expected %+v, got %+v\n", expected, dck)
-	}
-}
-
-func TestGetPool(t *testing.T) {
-	pol, err := fc.GetPool(c.NewAdminContext(), "")
-	if err != nil {
-		t.Error("Get pool failed:", err)
-	}
-
-	var expected = &SamplePools[0]
-	if !reflect.DeepEqual(pol, expected) {
-		t.Errorf("Expected %+v, got %+v\n", expected, pol)
-	}
-}
-
-func TestGetProfile(t *testing.T) {
-	prf, err := fc.GetProfile(c.NewAdminContext(), "")
-	if err != nil {
-		t.Error("Get profile failed:", err)
-	}
-
-	var expected = &SampleProfiles[0]
-	if !reflect.DeepEqual(prf, expected) {
-		t.Errorf("Expected %+v, got %+v\n", expected, prf)
-	}
-}
-
-func TesGetVolume(t *testing.T) {
-	vol, err := fc.GetVolume(c.NewAdminContext(), "")
-	if err != nil {
-		t.Error("Get volume failed:", err)
-	}
-
-	var expected = &SampleVolumes[0]
-	if !reflect.DeepEqual(vol, expected) {
-		t.Errorf("Expected %+v, got %+v\n", expected, vol)
-	}
-}
-
-func TestGetVolumeAttachment(t *testing.T) {
-	atc, err := fc.GetVolumeAttachment(c.NewAdminContext(), "")
-	if err != nil {
-		t.Error("Get volume attachment failed:", err)
-	}
-
-	var expected = &SampleAttachments[0]
-	if !reflect.DeepEqual(atc, expected) {
-		t.Errorf("Expected %+v, got %+v\n", expected, atc)
-	}
-}
-
-func TestGetVolumeSnapshot(t *testing.T) {
-	snp, err := fc.GetVolumeSnapshot(c.NewAdminContext(), "")
-	if err != nil {
-		t.Error("Get volume snapshot failed:", err)
-	}
-
-	var expected = &SampleSnapshots[0]
-	if !reflect.DeepEqual(snp, expected) {
-		t.Errorf("Expected %+v, got %+v\n", expected, snp)
-	}
-}
-
-func TestListDocks(t *testing.T) {
-	m := map[string][]string{
-		"offset":     []string{"2"},
-		"limit":      []string{"732"},
-		"sortDir":    []string{"desc"},
-		"sortKey":    []string{"id"},
-		"Name":       []string{"sample"},
-		"DriverName": []string{"sample"},
-	}
-
-	dcks, err := fc.ListDocksWithFilter(c.NewAdminContext(), m)
-	if err != nil {
-		t.Error("List docks failed:", err)
-	}
-
-	var expected []*model.DockSpec
-	expected = append(expected, &SampleDocks[0])
-	if !reflect.DeepEqual(dcks, expected) {
-		t.Errorf("Expected %+v, got %+v\n", expected, dcks)
-	}
-}
-
-func TestListPools(t *testing.T) {
-	m := map[string][]string{
-		"offset":  []string{"0"},
-		"limit":   []string{"-5"},
-		"sortDir": []string{"desc"},
-		"sortKey": []string{"DockId"},
-		"Name":    []string{"sample-pool-01"},
-	}
-	pols, err := fc.ListPoolsWithFilter(c.NewAdminContext(), m)
-	if err != nil {
-		t.Error("List pools failed:", err)
-	}
-
-	var expected []*model.StoragePoolSpec
-	expected = append(expected, &SamplePools[0])
-	if !reflect.DeepEqual(pols, expected) {
-		t.Errorf("Expected %+v, got %+v\n", expected, pols)
-	}
-}
-
-func TestListProfiles(t *testing.T) {
-	m := map[string][]string{
-		"offset":  []string{"0"},
-		"limit":   []string{"2"},
-		"sortDir": []string{"asc"},
-		"sortKey": []string{"Id"},
-	}
-	prfs, err := fc.ListProfilesWithFilter(c.NewAdminContext(), m)
-	if err != nil {
-		t.Error("List profiles failed:", err)
-	}
-
-	var expected []*model.ProfileSpec
-	for i := range SampleProfiles {
-		expected = append(expected, &SampleProfiles[i])
-	}
-	if !reflect.DeepEqual(prfs, expected) {
-		t.Errorf("Expected %+v, got %+v\n", expected, prfs)
-	}
-}
-
-func TestListVolumes(t *testing.T) {
-	m := map[string][]string{
-		"offset":  []string{"0"},
-		"limit":   []string{"1"},
-		"sortDir": []string{"asc"},
-		"sortKey": []string{"name"},
-	}
-	vols, err := fc.ListVolumesWithFilter(c.NewAdminContext(), m)
-	if err != nil {
-		t.Error("List volumes failed:", err)
-	}
-
-	var expected []*model.VolumeSpec
-	for i := range SampleVolumes {
-		expected = append(expected, &SampleVolumes[i])
-	}
-	if !reflect.DeepEqual(vols, expected) {
-		t.Errorf("Expected %+v, got %+v\n", expected, vols)
-	}
-}
-
-func TestUpdateVolume(t *testing.T) {
-	var vol = model.VolumeSpec{
-		BaseModel: &model.BaseModel{
-			Id: "bd5b12a8-a101-11e7-941e-d77981b584d8",
-		},
-		Name:        "Test Name",
-		Description: "Test Description",
-	}
-
-	result, err := fc.UpdateVolume(c.NewAdminContext(), &vol)
-	if err != nil {
-		t.Error("Update volumes failed:", err)
-	}
-
-	if result.Id != "bd5b12a8-a101-11e7-941e-d77981b584d8" {
-		t.Errorf("Expected %+v, got %+v\n", "bd5b12a8-a101-11e7-941e-d77981b584d8", result.Id)
-	}
-
-	if result.Name != "Test Name" {
-		t.Errorf("Expected %+v, got %+v\n", "Test Name", result.Name)
-	}
-
-	if result.Description != "Test Description" {
-		t.Errorf("Expected %+v, got %+v\n", "Test Description", result.Description)
-	}
-
-	if result.PoolId != "084bf71e-a102-11e7-88a8-e31fe6d52248" {
-		t.Errorf("Expected %+v, got %+v\n", "084bf71e-a102-11e7-88a8-e31fe6d52248", result.PoolId)
-	}
-}
-
-func TestListVolumeAttachments(t *testing.T) {
-	m := map[string][]string{
-		"VolumeId": []string{"bd5b12a8-a101-11e7-941e-d77981b584d8"},
-		"offset":   []string{"0"},
-		"limit":    []string{"1"},
-		"sortDir":  []string{"asc"},
-		"sortKey":  []string{"name"},
-	}
-	atcs, err := fc.ListVolumeAttachmentsWithFilter(c.NewAdminContext(), m)
-	if err != nil {
-		t.Error("List volume attachments failed:", err)
-	}
-
-	var expected []*model.VolumeAttachmentSpec
-	for i := range SampleAttachments {
-		expected = append(expected, &SampleAttachments[i])
-	}
-	if !reflect.DeepEqual(atcs, expected) {
-		t.Errorf("Expected %+v, got %+v\n", expected, atcs)
-	}
-}
-
-func TestUpdateVolumeAttachment(t *testing.T) {
-	var attachment = model.VolumeAttachmentSpec{
-		BaseModel: &model.BaseModel{
-			Id: "f2dda3d2-bf79-11e7-8665-f750b088f63e",
-		},
-		Mountpoint: "Test Mountpoint",
-		Status:     "Test Status",
-		VolumeId:   "bd5b12a8-a101-11e7-941e-d77981b584d8",
-		HostInfo: model.HostInfo{Platform: "Test Platform",
-			OsType:    "Test OsType",
-			Ip:        "Test Ip",
-			Host:      "Test Host",
-			Initiator: "Test Initiator"},
-		ConnectionInfo: model.ConnectionInfo{
-			DriverVolumeType: "Test DriverVolumeType",
-			ConnectionData: map[string]interface{}{
-				"targetDiscovered": true,
-				"targetIqn":        "iqn.2017-10.io.opensds:volume:00000001",
-				"targetPortal":     "127.0.0.0.1:3260",
-				"discard":          false,
-			},
-		},
-	}
-
-	result, err := fc.UpdateVolumeAttachment(c.NewAdminContext(), "f2dda3d2-bf79-11e7-8665-f750b088f63e", &attachment)
-	if err != nil {
-		t.Error("Update volumes failed:", err)
-	}
-
-	if result.Mountpoint != "Test Mountpoint" {
-		t.Errorf("Expected %+v, got %+v\n", "Test Mountpoint", result.Mountpoint)
-	}
-
-	if result.Status != "Test Status" {
-		t.Errorf("Expected %+v, got %+v\n", "Test Status", result.Status)
-	}
-
-	if result.Platform != "Test Platform" {
-		t.Errorf("Expected %+v, got %+v\n", "Test Platform", result.Platform)
-	}
-
-	if result.OsType != "Test OsType" {
-		t.Errorf("Expected %+v, got %+v\n", "Test OsType", result.OsType)
-	}
-
-	if result.Ip != "Test Ip" {
-		t.Errorf("Expected %+v, got %+v\n", "Test Ip", result.Ip)
-	}
-
-	if result.Host != "Test Host" {
-		t.Errorf("Expected %+v, got %+v\n", "Test Host", result.Host)
-	}
-
-	if result.Initiator != "Test Initiator" {
-		t.Errorf("Expected %+v, got %+v\n", "Test Initiator", result.Initiator)
-	}
-
-	if result.DriverVolumeType != "Test DriverVolumeType" {
-		t.Errorf("Expected %+v, got %+v\n", "Test DriverVolumeType", result.DriverVolumeType)
-	}
-}
-
-func TestListVolumeSnapshots(t *testing.T) {
-	m := map[string][]string{
-		"offset":  []string{"0"},
-		"limit":   []string{"2"},
-		"sortDir": []string{"asc"},
-		"sortKey": []string{"name"},
-	}
-	snps, err := fc.ListVolumeSnapshotsWithFilter(c.NewAdminContext(), m)
-	if err != nil {
-		t.Error("List volume snapshots failed:", err)
-	}
-
-	var expected []*model.VolumeSnapshotSpec
-	for i := range SampleSnapshots {
-		expected = append(expected, &SampleSnapshots[i])
-	}
-	if !reflect.DeepEqual(snps, expected) {
-		t.Errorf("Expected %+v, got %+v\n", expected, snps)
-	}
-}
-
-func TestUpdateVolumeSnapshot(t *testing.T) {
-	var snp = model.VolumeSnapshotSpec{
-		Name:        "Test Name",
-		Description: "Test Description",
-	}
-
-	result, err := fc.UpdateVolumeSnapshot(c.NewAdminContext(), "3769855c-a102-11e7-b772-17b880d2f537", &snp)
-	if err != nil {
-		t.Error("Update volumes failed:", err)
-	}
-
-	if result.Id != "3769855c-a102-11e7-b772-17b880d2f537" {
-		t.Errorf("Expected %+v, got %+v\n", "3769855c-a102-11e7-b772-17b880d2f537", result.Id)
-	}
-
-	if result.Name != "Test Name" {
-		t.Errorf("Expected %+v, got %+v\n", "Test Name", result.Name)
-	}
-
-	if result.Description != "Test Description" {
-		t.Errorf("Expected %+v, got %+v\n", "Test Description", result.Description)
-	}
-
-	if result.VolumeId != "bd5b12a8-a101-11e7-941e-d77981b584d8" {
-		t.Errorf("Expected %+v, got %+v\n", "bd5b12a8-a101-11e7-941e-d77981b584d8", result.VolumeId)
-	}
-}
-
-func TestDeleteDock(t *testing.T) {
-	if err := fc.DeleteDock(c.NewAdminContext(), ""); err != nil {
-		t.Error("Delete dock failed:", err)
-	}
-}
-
-func TestDeletePool(t *testing.T) {
-	if err := fc.DeletePool(c.NewAdminContext(), ""); err != nil {
-		t.Error("Delete pool failed:", err)
-	}
-}
-
-func TestDeleteProfile(t *testing.T) {
-	if err := fc.DeleteProfile(c.NewAdminContext(), ""); err != nil {
-		t.Error("Delete profile failed:", err)
-	}
-}
-
-func TestDeleteVolume(t *testing.T) {
-	if err := fc.DeleteVolume(c.NewAdminContext(), ""); err != nil {
-		t.Error("Delete volume failed:", err)
-	}
-}
-
-func TestDeleteVolumeAttachment(t *testing.T) {
-	if err := fc.DeleteVolumeAttachment(c.NewAdminContext(), ""); err != nil {
-		t.Error("Delete volume attachment failed:", err)
-	}
-}
-
-func TestDeleteVolumeSnapshot(t *testing.T) {
-	if err := fc.DeleteVolumeSnapshot(c.NewAdminContext(), ""); err != nil {
-		t.Error("Delete volume snapshot failed:", err)
-	}
-}
-
-func TestExtendVolume(t *testing.T) {
-	var vol = model.VolumeSpec{
-		BaseModel: &model.BaseModel{
-			Id: "bd5b12a8-a101-11e7-941e-d77981b584d8",
-		},
-		Name:        "sample-volume",
-		Description: "This is a sample volume for testing",
-		Size:        9,
-	}
-
-	result, err := fc.ExtendVolume(c.NewAdminContext(), &vol)
-	if err != nil {
-		t.Error("Extend volumes failed:", err)
-	}
-
-	if result.Id != "bd5b12a8-a101-11e7-941e-d77981b584d8" {
-		t.Errorf("Expected %+v, got %+v\n", "bd5b12a8-a101-11e7-941e-d77981b584d8", result.Id)
-	}
-
-	if result.Size != 9 {
-		t.Errorf("Expected %+v, got %+v\n", 9, result.Size)
-	}
-}
->>>>>>> 8e88371f
+}