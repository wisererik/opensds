--- conflicted
+++ resolved
@@ -70,11 +70,7 @@
 		Status:    "available"}
 
 	mockClient := new(dbtest.MockClient)
-<<<<<<< HEAD
-	mockClient.On("UpdateVolume", vol).Return(nil, nil)
-=======
 	mockClient.On("UpdateVolume", context.NewAdminContext(), vol).Return(nil, nil)
->>>>>>> 66ce57cc
 	db.C = mockClient
 
 	err := DeleteVolumeDBEntry(context.NewAdminContext(), vol)
