<<<<<<< HEAD
// Copyright (c) 2017 Huawei Technologies Co., Ltd. All Rights Reserved.
//
// Licensed under the Apache License, Version 2.0 (the "License");
// you may not use this file except in compliance with the License.
// You may obtain a copy of the License at
//
//     http://www.apache.org/licenses/LICENSE-2.0
//
// Unless required by applicable law or agreed to in writing, software
// distributed under the License is distributed on an "AS IS" BASIS,
// WITHOUT WARRANTIES OR CONDITIONS OF ANY KIND, either express or implied.
// See the License for the specific language governing permissions and
// limitations under the License.

package api

import (
	"encoding/json"
	"errors"
	"net/http"
	"net/http/httptest"
	"reflect"
	"testing"

	"github.com/astaxie/beego"
	"github.com/astaxie/beego/context"
	c "github.com/opensds/opensds/pkg/context"
	"github.com/opensds/opensds/pkg/db"
	"github.com/opensds/opensds/pkg/model"
	dbtest "github.com/opensds/opensds/testutils/db/testing"
)

func init() {
	var poolPortal PoolPortal
	beego.Router("/v1beta/pools", &poolPortal, "get:ListPools")
	beego.Router("/v1beta/pools/:poolId", &poolPortal, "get:GetPool")
}

var (
	fakePool = &model.StoragePoolSpec{
		BaseModel: &model.BaseModel{
			Id:        "f4486139-78d5-462d-a7b9-fdaf6c797e1b",
			CreatedAt: "2017-10-24T15:04:05",
		},
		Name:             "fakePool",
		Description:      "fake pool for testing",
		Status:           "available",
		AvailabilityZone: "unknown",
		TotalCapacity:    99999,
		FreeCapacity:     6999,
		DockId:           "ccac4f33-e603-425a-8813-371bbe10566e",
		Extras: model.ExtraSpec{
			"key1": "val1",
			"key2": "val2",
			"key3": map[string]string{
				"subKey1": "subVal1",
				"subKey2": "subVal2",
			},
		},
	}
	fakePools = []*model.StoragePoolSpec{fakePool}
)

func TestListPools(t *testing.T) {

	mockClient := new(dbtest.MockClient)
	m := map[string][]string{
		"offset":  []string{"0"},
		"limit":   []string{"1"},
		"sortDir": []string{"asc"},
		"sortKey": []string{"name"},
	}
	mockClient.On("ListPoolsWithFilter", c.NewAdminContext(), m).Return(fakePools, nil)
	db.C = mockClient

	r, _ := http.NewRequest("GET", "/v1beta/pools?offset=0&limit=1&sortDir=asc&sortKey=name", nil)
	w := httptest.NewRecorder()
	beego.InsertFilter("*", beego.BeforeExec, func(httpCtx *context.Context) {
		httpCtx.Input.SetData("context", c.NewAdminContext())
	})
	beego.BeeApp.Handlers.ServeHTTP(w, r)

	var output []model.StoragePoolSpec
	json.Unmarshal(w.Body.Bytes(), &output)

	expectedJson := `[
		{
			"id": "f4486139-78d5-462d-a7b9-fdaf6c797e1b",
			"name": "fakePool",
			"description": "fake pool for testing",
			"createdAt": "2017-10-24T15:04:05",
			"updatedAt": "",
			"status": "available",
			"availabilityZone": "unknown",
			"totalCapacity": 99999,
			"freeCapacity": 6999,
			"dockId": "ccac4f33-e603-425a-8813-371bbe10566e",
			"extras": {
				"key1": "val1",
				"key2": "val2",
				"key3": {
					"subKey1": "subVal1",
					"subKey2": "subVal2"
				}
			}	
		}		
	]`

	var expected []model.StoragePoolSpec
	json.Unmarshal([]byte(expectedJson), &expected)

	if w.Code != 200 {
		t.Errorf("Expected 200, actual %v", w.Code)
	}

	if !reflect.DeepEqual(expected, output) {
		t.Errorf("Expected %v, actual %v", expected, output)
	}
}

func TestListPoolsWithBadRequest(t *testing.T) {

	mockClient := new(dbtest.MockClient)
	m := map[string][]string{
		"offset":  []string{"0"},
		"limit":   []string{"1"},
		"sortDir": []string{"asc"},
		"sortKey": []string{"name"},
	}
	mockClient.On("ListPoolsWithFilter", c.NewAdminContext(), m).Return(nil, errors.New("db error"))
	db.C = mockClient

	r, _ := http.NewRequest("GET", "/v1beta/pools?offset=0&limit=1&sortDir=asc&sortKey=name", nil)
	w := httptest.NewRecorder()
	beego.InsertFilter("*", beego.BeforeExec, func(httpCtx *context.Context) {
		httpCtx.Input.SetData("context", c.NewAdminContext())
	})
	beego.BeeApp.Handlers.ServeHTTP(w, r)

	if w.Code != 400 {
		t.Errorf("Expected 400, actual %v", w.Code)
	}
}

func TestGetPool(t *testing.T) {

	mockClient := new(dbtest.MockClient)
	mockClient.On("GetPool", c.NewAdminContext(), "f4486139-78d5-462d-a7b9-fdaf6c797e1b").Return(fakePool, nil)
	db.C = mockClient

	r, _ := http.NewRequest("GET", "/v1beta/pools/f4486139-78d5-462d-a7b9-fdaf6c797e1b", nil)
	w := httptest.NewRecorder()
	beego.InsertFilter("*", beego.BeforeExec, func(httpCtx *context.Context) {
		httpCtx.Input.SetData("context", c.NewAdminContext())
	})
	beego.BeeApp.Handlers.ServeHTTP(w, r)

	var output model.StoragePoolSpec
	json.Unmarshal(w.Body.Bytes(), &output)

	expectedJson := `
		{
			"id": "f4486139-78d5-462d-a7b9-fdaf6c797e1b",
			"name": "fakePool",
			"description": "fake pool for testing",
			"createdAt": "2017-10-24T15:04:05",
			"updatedAt": "",
			"status": "available",
			"availabilityZone": "unknown",
			"totalCapacity": 99999,
			"freeCapacity": 6999,
			"dockId": "ccac4f33-e603-425a-8813-371bbe10566e",
			"extras": {
				"key1": "val1",
				"key2": "val2",
				"key3": {
					"subKey1": "subVal1",
					"subKey2": "subVal2"
				}
			}	
		}`

	var expected model.StoragePoolSpec
	json.Unmarshal([]byte(expectedJson), &expected)

	if w.Code != 200 {
		t.Errorf("Expected 200, actual %v", w.Code)
	}

	if !reflect.DeepEqual(expected, output) {
		t.Errorf("Expected %v, actual %v", expected, output)
	}
}

func TestGetPoolWithBadRequest(t *testing.T) {

	mockClient := new(dbtest.MockClient)
	mockClient.On("GetPool", c.NewAdminContext(), "f4486139-78d5-462d-a7b9-fdaf6c797e1b").Return(
		nil, errors.New("db error"))
	db.C = mockClient

	r, _ := http.NewRequest("GET",
		"/v1beta/pools/f4486139-78d5-462d-a7b9-fdaf6c797e1b", nil)
	w := httptest.NewRecorder()
	beego.InsertFilter("*", beego.BeforeExec, func(httpCtx *context.Context) {
		httpCtx.Input.SetData("context", c.NewAdminContext())
	})
	beego.BeeApp.Handlers.ServeHTTP(w, r)

	if w.Code != 400 {
		t.Errorf("Expected 400, actual %v", w.Code)
	}
}
=======
// Copyright (c) 2017 Huawei Technologies Co., Ltd. All Rights Reserved.
//
// Licensed under the Apache License, Version 2.0 (the "License");
// you may not use this file except in compliance with the License.
// You may obtain a copy of the License at
//
//     http://www.apache.org/licenses/LICENSE-2.0
//
// Unless required by applicable law or agreed to in writing, software
// distributed under the License is distributed on an "AS IS" BASIS,
// WITHOUT WARRANTIES OR CONDITIONS OF ANY KIND, either express or implied.
// See the License for the specific language governing permissions and
// limitations under the License.

package api

import (
	"encoding/json"
	"errors"
	"net/http"
	"net/http/httptest"
	"reflect"
	"testing"

	"github.com/astaxie/beego"
	"github.com/opensds/opensds/pkg/db"
	"github.com/opensds/opensds/pkg/model"
	dbtest "github.com/opensds/opensds/testutils/db/testing"
)

func init() {
	var poolPortal PoolPortal
	beego.Router("/v1beta/pools", &poolPortal, "get:ListPools")
	beego.Router("/v1beta/pools/:poolId", &poolPortal, "get:GetPool")
}

var (
	fakePool = &model.StoragePoolSpec{
		BaseModel: &model.BaseModel{
			Id:        "f4486139-78d5-462d-a7b9-fdaf6c797e1b",
			CreatedAt: "2017-10-24T15:04:05",
		},
		Name:             "fakePool",
		Description:      "fake pool for testing",
		Status:           "available",
		AvailabilityZone: "unknown",
		TotalCapacity:    99999,
		FreeCapacity:     6999,
		DockId:           "ccac4f33-e603-425a-8813-371bbe10566e",
		Extras: model.StoragePoolExtraSpec{
			DataStorage: model.DataStorageLoS{
				ProvisioningPolicy: "Thin",
				IsSpaceEfficient:   true,
			},
			IOConnectivity: model.IOConnectivityLoS{
				AccessProtocol: "rbd",
				MaxIOPS:        1000,
			},
			Advanced: map[string]interface{}{
				"diskType":   "SSD",
				"throughput": float64(1000),
			},
		},
	}
	fakePools = []*model.StoragePoolSpec{fakePool}
)

func TestListPools(t *testing.T) {

	mockClient := new(dbtest.MockClient)
	m := map[string][]string{
		"offset":  []string{"0"},
		"limit":   []string{"1"},
		"sortDir": []string{"asc"},
		"sortKey": []string{"name"},
	}
	mockClient.On("ListPoolsWithFilter", m).Return(fakePools, nil)
	db.C = mockClient

	r, _ := http.NewRequest("GET", "/v1beta/pools?offset=0&limit=1&sortDir=asc&sortKey=name", nil)
	w := httptest.NewRecorder()
	beego.BeeApp.Handlers.ServeHTTP(w, r)

	var output []model.StoragePoolSpec
	json.Unmarshal(w.Body.Bytes(), &output)

	expectedJson := `[
		{
			"id": "f4486139-78d5-462d-a7b9-fdaf6c797e1b",
			"name": "fakePool",
			"description": "fake pool for testing",
			"createdAt": "2017-10-24T15:04:05",
			"updatedAt": "",
			"status": "available",
			"availabilityZone": "unknown",
			"totalCapacity": 99999,
			"freeCapacity": 6999,
			"dockId": "ccac4f33-e603-425a-8813-371bbe10566e",
			"extras": {
				"dataStorage": {
					"provisioningPolicy": "Thin",
					"isSpaceEfficient":   true
				},
				"ioConnectivity": {
					"accessProtocol": "rbd",
					"maxIOPS":        1000
				},
				"advanced": {
					"diskType":   "SSD",
					"throughput": 1000
				}
			}	
		}		
	]`

	var expected []model.StoragePoolSpec
	json.Unmarshal([]byte(expectedJson), &expected)

	if w.Code != 200 {
		t.Errorf("Expected 200, actual %v", w.Code)
	}

	if !reflect.DeepEqual(expected, output) {
		t.Errorf("Expected %v, actual %v", expected, output)
	}
}

func TestListPoolsWithBadRequest(t *testing.T) {

	mockClient := new(dbtest.MockClient)
	m := map[string][]string{
		"offset":  []string{"0"},
		"limit":   []string{"1"},
		"sortDir": []string{"asc"},
		"sortKey": []string{"name"},
	}
	mockClient.On("ListPoolsWithFilter", m).Return(nil, errors.New("db error"))
	db.C = mockClient

	r, _ := http.NewRequest("GET", "/v1beta/pools?offset=0&limit=1&sortDir=asc&sortKey=name", nil)
	w := httptest.NewRecorder()
	beego.BeeApp.Handlers.ServeHTTP(w, r)

	if w.Code != 400 {
		t.Errorf("Expected 400, actual %v", w.Code)
	}
}

func TestGetPool(t *testing.T) {

	mockClient := new(dbtest.MockClient)
	mockClient.On("GetPool", "f4486139-78d5-462d-a7b9-fdaf6c797e1b").Return(fakePool, nil)
	db.C = mockClient

	r, _ := http.NewRequest("GET", "/v1beta/pools/f4486139-78d5-462d-a7b9-fdaf6c797e1b", nil)
	w := httptest.NewRecorder()
	beego.BeeApp.Handlers.ServeHTTP(w, r)

	var output model.StoragePoolSpec
	json.Unmarshal(w.Body.Bytes(), &output)

	expectedJson := `
		{
			"id": "f4486139-78d5-462d-a7b9-fdaf6c797e1b",
			"name": "fakePool",
			"description": "fake pool for testing",
			"createdAt": "2017-10-24T15:04:05",
			"updatedAt": "",
			"status": "available",
			"availabilityZone": "unknown",
			"totalCapacity": 99999,
			"freeCapacity": 6999,
			"dockId": "ccac4f33-e603-425a-8813-371bbe10566e",
			"extras": {
				"dataStorage": {
					"provisioningPolicy": "Thin",
					"isSpaceEfficient":   true
				},
				"ioConnectivity": {
					"accessProtocol": "rbd",
					"maxIOPS":        1000
				},
				"advanced": {
					"diskType":   "SSD",
					"throughput": 1000
				}
			}	
		}`

	var expected model.StoragePoolSpec
	json.Unmarshal([]byte(expectedJson), &expected)

	if w.Code != 200 {
		t.Errorf("Expected 200, actual %v", w.Code)
	}

	if !reflect.DeepEqual(expected, output) {
		t.Errorf("Expected %v, actual %v", expected, output)
	}
}

func TestGetPoolWithBadRequest(t *testing.T) {

	mockClient := new(dbtest.MockClient)
	mockClient.On("GetPool", "f4486139-78d5-462d-a7b9-fdaf6c797e1b").Return(
		nil, errors.New("db error"))
	db.C = mockClient

	r, _ := http.NewRequest("GET",
		"/v1beta/pools/f4486139-78d5-462d-a7b9-fdaf6c797e1b", nil)
	w := httptest.NewRecorder()
	beego.BeeApp.Handlers.ServeHTTP(w, r)

	if w.Code != 400 {
		t.Errorf("Expected 400, actual %v", w.Code)
	}
}
>>>>>>> 8e88371f
<|MERGE_RESOLUTION|>--- conflicted
+++ resolved
@@ -1,218 +1,3 @@
-<<<<<<< HEAD
-// Copyright (c) 2017 Huawei Technologies Co., Ltd. All Rights Reserved.
-//
-// Licensed under the Apache License, Version 2.0 (the "License");
-// you may not use this file except in compliance with the License.
-// You may obtain a copy of the License at
-//
-//     http://www.apache.org/licenses/LICENSE-2.0
-//
-// Unless required by applicable law or agreed to in writing, software
-// distributed under the License is distributed on an "AS IS" BASIS,
-// WITHOUT WARRANTIES OR CONDITIONS OF ANY KIND, either express or implied.
-// See the License for the specific language governing permissions and
-// limitations under the License.
-
-package api
-
-import (
-	"encoding/json"
-	"errors"
-	"net/http"
-	"net/http/httptest"
-	"reflect"
-	"testing"
-
-	"github.com/astaxie/beego"
-	"github.com/astaxie/beego/context"
-	c "github.com/opensds/opensds/pkg/context"
-	"github.com/opensds/opensds/pkg/db"
-	"github.com/opensds/opensds/pkg/model"
-	dbtest "github.com/opensds/opensds/testutils/db/testing"
-)
-
-func init() {
-	var poolPortal PoolPortal
-	beego.Router("/v1beta/pools", &poolPortal, "get:ListPools")
-	beego.Router("/v1beta/pools/:poolId", &poolPortal, "get:GetPool")
-}
-
-var (
-	fakePool = &model.StoragePoolSpec{
-		BaseModel: &model.BaseModel{
-			Id:        "f4486139-78d5-462d-a7b9-fdaf6c797e1b",
-			CreatedAt: "2017-10-24T15:04:05",
-		},
-		Name:             "fakePool",
-		Description:      "fake pool for testing",
-		Status:           "available",
-		AvailabilityZone: "unknown",
-		TotalCapacity:    99999,
-		FreeCapacity:     6999,
-		DockId:           "ccac4f33-e603-425a-8813-371bbe10566e",
-		Extras: model.ExtraSpec{
-			"key1": "val1",
-			"key2": "val2",
-			"key3": map[string]string{
-				"subKey1": "subVal1",
-				"subKey2": "subVal2",
-			},
-		},
-	}
-	fakePools = []*model.StoragePoolSpec{fakePool}
-)
-
-func TestListPools(t *testing.T) {
-
-	mockClient := new(dbtest.MockClient)
-	m := map[string][]string{
-		"offset":  []string{"0"},
-		"limit":   []string{"1"},
-		"sortDir": []string{"asc"},
-		"sortKey": []string{"name"},
-	}
-	mockClient.On("ListPoolsWithFilter", c.NewAdminContext(), m).Return(fakePools, nil)
-	db.C = mockClient
-
-	r, _ := http.NewRequest("GET", "/v1beta/pools?offset=0&limit=1&sortDir=asc&sortKey=name", nil)
-	w := httptest.NewRecorder()
-	beego.InsertFilter("*", beego.BeforeExec, func(httpCtx *context.Context) {
-		httpCtx.Input.SetData("context", c.NewAdminContext())
-	})
-	beego.BeeApp.Handlers.ServeHTTP(w, r)
-
-	var output []model.StoragePoolSpec
-	json.Unmarshal(w.Body.Bytes(), &output)
-
-	expectedJson := `[
-		{
-			"id": "f4486139-78d5-462d-a7b9-fdaf6c797e1b",
-			"name": "fakePool",
-			"description": "fake pool for testing",
-			"createdAt": "2017-10-24T15:04:05",
-			"updatedAt": "",
-			"status": "available",
-			"availabilityZone": "unknown",
-			"totalCapacity": 99999,
-			"freeCapacity": 6999,
-			"dockId": "ccac4f33-e603-425a-8813-371bbe10566e",
-			"extras": {
-				"key1": "val1",
-				"key2": "val2",
-				"key3": {
-					"subKey1": "subVal1",
-					"subKey2": "subVal2"
-				}
-			}	
-		}		
-	]`
-
-	var expected []model.StoragePoolSpec
-	json.Unmarshal([]byte(expectedJson), &expected)
-
-	if w.Code != 200 {
-		t.Errorf("Expected 200, actual %v", w.Code)
-	}
-
-	if !reflect.DeepEqual(expected, output) {
-		t.Errorf("Expected %v, actual %v", expected, output)
-	}
-}
-
-func TestListPoolsWithBadRequest(t *testing.T) {
-
-	mockClient := new(dbtest.MockClient)
-	m := map[string][]string{
-		"offset":  []string{"0"},
-		"limit":   []string{"1"},
-		"sortDir": []string{"asc"},
-		"sortKey": []string{"name"},
-	}
-	mockClient.On("ListPoolsWithFilter", c.NewAdminContext(), m).Return(nil, errors.New("db error"))
-	db.C = mockClient
-
-	r, _ := http.NewRequest("GET", "/v1beta/pools?offset=0&limit=1&sortDir=asc&sortKey=name", nil)
-	w := httptest.NewRecorder()
-	beego.InsertFilter("*", beego.BeforeExec, func(httpCtx *context.Context) {
-		httpCtx.Input.SetData("context", c.NewAdminContext())
-	})
-	beego.BeeApp.Handlers.ServeHTTP(w, r)
-
-	if w.Code != 400 {
-		t.Errorf("Expected 400, actual %v", w.Code)
-	}
-}
-
-func TestGetPool(t *testing.T) {
-
-	mockClient := new(dbtest.MockClient)
-	mockClient.On("GetPool", c.NewAdminContext(), "f4486139-78d5-462d-a7b9-fdaf6c797e1b").Return(fakePool, nil)
-	db.C = mockClient
-
-	r, _ := http.NewRequest("GET", "/v1beta/pools/f4486139-78d5-462d-a7b9-fdaf6c797e1b", nil)
-	w := httptest.NewRecorder()
-	beego.InsertFilter("*", beego.BeforeExec, func(httpCtx *context.Context) {
-		httpCtx.Input.SetData("context", c.NewAdminContext())
-	})
-	beego.BeeApp.Handlers.ServeHTTP(w, r)
-
-	var output model.StoragePoolSpec
-	json.Unmarshal(w.Body.Bytes(), &output)
-
-	expectedJson := `
-		{
-			"id": "f4486139-78d5-462d-a7b9-fdaf6c797e1b",
-			"name": "fakePool",
-			"description": "fake pool for testing",
-			"createdAt": "2017-10-24T15:04:05",
-			"updatedAt": "",
-			"status": "available",
-			"availabilityZone": "unknown",
-			"totalCapacity": 99999,
-			"freeCapacity": 6999,
-			"dockId": "ccac4f33-e603-425a-8813-371bbe10566e",
-			"extras": {
-				"key1": "val1",
-				"key2": "val2",
-				"key3": {
-					"subKey1": "subVal1",
-					"subKey2": "subVal2"
-				}
-			}	
-		}`
-
-	var expected model.StoragePoolSpec
-	json.Unmarshal([]byte(expectedJson), &expected)
-
-	if w.Code != 200 {
-		t.Errorf("Expected 200, actual %v", w.Code)
-	}
-
-	if !reflect.DeepEqual(expected, output) {
-		t.Errorf("Expected %v, actual %v", expected, output)
-	}
-}
-
-func TestGetPoolWithBadRequest(t *testing.T) {
-
-	mockClient := new(dbtest.MockClient)
-	mockClient.On("GetPool", c.NewAdminContext(), "f4486139-78d5-462d-a7b9-fdaf6c797e1b").Return(
-		nil, errors.New("db error"))
-	db.C = mockClient
-
-	r, _ := http.NewRequest("GET",
-		"/v1beta/pools/f4486139-78d5-462d-a7b9-fdaf6c797e1b", nil)
-	w := httptest.NewRecorder()
-	beego.InsertFilter("*", beego.BeforeExec, func(httpCtx *context.Context) {
-		httpCtx.Input.SetData("context", c.NewAdminContext())
-	})
-	beego.BeeApp.Handlers.ServeHTTP(w, r)
-
-	if w.Code != 400 {
-		t.Errorf("Expected 400, actual %v", w.Code)
-	}
-}
-=======
 // Copyright (c) 2017 Huawei Technologies Co., Ltd. All Rights Reserved.
 //
 // Licensed under the Apache License, Version 2.0 (the "License");
@@ -429,5 +214,4 @@
 	if w.Code != 400 {
 		t.Errorf("Expected 400, actual %v", w.Code)
 	}
-}
->>>>>>> 8e88371f
+}