--- conflicted
+++ resolved
@@ -68,17 +68,13 @@
 	// +optional
 	Metadata map[string]string `json:"metadata,omitempty"`
 
-<<<<<<< HEAD
-	// Attach status of the volume.
-	AttachStatus string
-=======
 	// The uuid of the replication which the volume belongs to.
 	ReplicationId string `json:"replicationId,omitempty"`
 
 	// The uuid of the replication which the volume belongs to.
 	ReplicationDriverData map[string]string `json:"replicationDriverData,omitempty"`
->>>>>>> 66ce57cc
-}
+	// Attach status of the volume.
+	AttachStatus string}
 
 // VolumeAttachmentSpec is a description of volume attached resource.
 type VolumeAttachmentSpec struct {
@@ -181,7 +177,6 @@
 	Extend ExtendSpec `json:"extend,omitempty"`
 }
 
-<<<<<<< HEAD
 type VolumeGroupSpec struct {
 	*BaseModel
 	// The name of the volume group.
@@ -218,30 +213,4 @@
 	PoolId string `json:"poolId,omitempty"`
 
 	GroupSnapshots []string `json:"groupSnapshots,omitempty"`
-}
-=======
-//volume status
-const (
-	VolumeCreating            = "creating"
-	VolumeAvailable           = "available"
-	VolumeReserved            = "reserved"
-	VolumeAttaching           = "attaching"
-	VolumeDetaching           = "detaching"
-	VolumeInUse               = "inUse"
-	VolumeDeleting            = "deleting"
-	VolumeError               = "error"
-	VolumeErrorDeleting       = "errorDeleting"
-	VolumeErrorExtending      = "errorExtending"
-	VolumeExtending           = "extending"
-	VolumeSnapCreating        = "creating"
-	VolumeSnapAvailable       = "available"
-	VolumeSnapDeleting        = "deleting"
-	VolumeSnapError           = "error"
-	VolumeSnapErrorDeleting   = "errorDeleting"
-	VolumeSnapDeleted         = "deleted"
-	VolumeAttachCreating      = "creating"
-	VolumeAttachAvailable     = "available"
-	VolumeAttachErrorDeleting = "errorDeleting"
-	VolumeAttachError         = "error"
-)
->>>>>>> 66ce57cc
+}